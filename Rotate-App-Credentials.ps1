--- conflicted
+++ resolved
@@ -267,11 +267,7 @@
         }
         'File' {
             Write-Log -Message "Identifying applications from input file: '$InputFile'"
-<<<<<<< HEAD
             $inputFileData = Import-Csv -Path $InputFile -Delimiter ',' | Select-Object ObjectId, AppId
-=======
-            $inputFileData = Import-Csv -Path $InputFile
->>>>>>> 43ffc9b6
             foreach ($row in $inputFileData) {
                 $app = $null
                 $objectId = $row.ObjectId
